--- conflicted
+++ resolved
@@ -242,13 +242,8 @@
 
 void AbstractView::purgeDoc(std::string_view docid) {
 	EmptyMap emap;
-<<<<<<< HEAD
-	UpdateDoc up(db);
-	up.indexDoc(viewid, Document{std::string(docid), json::Value()}, emap);
-=======
 	UpdateDoc up(db, viewid, viewdocid);
 	up.indexDoc(Document{std::string(docid), json::Value(), 0, true}, emap);
->>>>>>> f0a10142
 }
 
 
