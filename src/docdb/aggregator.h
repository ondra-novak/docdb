--- conflicted
+++ resolved
@@ -8,18 +8,15 @@
 #include <thread>
 
 namespace docdb {
+
+using TransactionObserverFunction = std::function<void(Batch &b, const Key& key, bool erase)>;
 
 template<typename T>
 DOCDB_CXX20_CONCEPT(AggregatorSource, requires(T x) {
     typename T::ValueType;
     {x.get_db()} -> std::convertible_to<PDatabase>;
-<<<<<<< HEAD
-    {x.register_transaction_observer([](Batch &, const Key& , bool ){})};
-    {x.rescan_for([](Batch &, const Key& , bool ){})};
-=======
-    {x.register_transaction_observer(std::declval<std::function<void(Batch &b, const Key& key, bool erase)> >())};
-    {x.rescan_for(std::declval<std::function<void(Batch &b, const Key& key, bool erase)> >())};
->>>>>>> 01696a00
+    {x.register_transaction_observer(std::declval<TransactionObserverFunction>())};
+    {x.rescan_for(std::declval<TransactionObserverFunction>())};
     {x.select(std::declval<Key>()) } -> std::derived_from<RecordsetBase>;
     {x.update() };
 });
